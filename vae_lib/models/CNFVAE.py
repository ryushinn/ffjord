--- conflicted
+++ resolved
@@ -210,16 +210,11 @@
 def build_amortized_model(args, z_dim, amortization_type="bias", regularization_fns=None):
 
     hidden_dims = get_hidden_dims(args)
-<<<<<<< HEAD
-    diffeq_fn = {"bias": AmortizedBiasODEnet, "hyper": HyperODEnet}[amortization_type]
-
-=======
     diffeq_fn = {
         "bias": AmortizedBiasODEnet,
         "hyper": HyperODEnet,
         "rank_one": AmortizedRankOneODEnet
     }[amortization_type]
->>>>>>> 646ec8e0
     def build_cnf():
         diffeq = diffeq_fn(
             hidden_dims=hidden_dims,
