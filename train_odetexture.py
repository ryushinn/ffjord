import argparse
import os
import time
from datetime import datetime
import random
import numpy as np

import os.path as opath
import copy
import torch
import torch.optim as optim
import torchvision.io as tvio
import torchvision.datasets as dset
import torchvision.transforms as tforms
from torchvision.utils import make_grid
from torch.utils.tensorboard import SummaryWriter

import matplotlib.pyplot as plt
from tqdm import tqdm

import torch.nn as nn
import net
import metrics
import lib.layers as layers
import lib.utils as utils
import lib.odenvp as odenvp
import lib.multiscale_parallel as multiscale_parallel

parser = argparse.ArgumentParser("ODE texture")

SOLVERS = ["dopri5", "bdf", "rk4", "midpoint", "adams", "explicit_adams"]
parser.add_argument("--solver", type=str, default="dopri5", choices=SOLVERS)
parser.add_argument("--atol", type=float, default=1e-5)
parser.add_argument("--rtol", type=float, default=1e-5)

_converter = lambda s: tuple(map(int, s.split(",")))
parser.add_argument("--dims", type=_converter, default="64,128,256")
parser.add_argument("--LDM", action="store_true")
parser.add_argument("--num_layers", type=int, default=3, required=False)
parser.add_argument("--loss_type", type=str, choices=["GRAM", "SW"], default="GRAM")

parser.add_argument("--eps", type=float, default=1e-6)
parser.add_argument("--num_epochs", type=int, default=1000)
parser.add_argument("--num_disp_epochs", type=int, default=10)
parser.add_argument("--batchsize", type=int, default=10)
parser.add_argument("--lr", type=float, default=5e-4)

parser.add_argument("--exemplar_path", type=str)
parser.add_argument("--exp_path", type=str)
parser.add_argument("--comment", type=str, default="")

# args
args = parser.parse_args()


def seed_all(seed):
    """
    provide the seed for reproducibility
    """
    random.seed(seed)
    os.environ["PYTHONHASHSEED"] = str(seed)
    np.random.seed(seed)
    torch.manual_seed(seed)
    torch.cuda.manual_seed(seed)


if __name__ == "__main__":
    # pre, reproducible
    device = torch.device("cuda" if torch.cuda.is_available() else "cpu")
    cvt = lambda x: x.to(device)
    torch.set_default_dtype(torch.float32)

    seed_all(42)

    # data
    if not opath.exists(args.exemplar_path):
        raise ValueError(f"There is not file in {args.exemplar_path}")

    ## create workspace to store results
    workspace = datetime.now().strftime("%Y_%m_%d_%H_%M_%S")
    ws_path = opath.join(args.exp_path, workspace) + args.comment
    writer = SummaryWriter(log_dir=ws_path)
    writer.add_text("arguments", f"{vars(args)}")
    writer.add_text("file content", f"{open(__file__, 'r').read()}")

    read_tforms = [
        # tforms.RandomCrop(128),
        tforms.ConvertImageDtype(torch.float32),
    ]

    exemplar = tvio.read_image(args.exemplar_path)
    for tform in read_tforms:
        exemplar = tform(exemplar)

    ## write transformed exemplar
    writer.add_image("exemplar.png", exemplar)

    exemplar = cvt(exemplar)
    data_shape = exemplar.size()
    exemplar = torch.unsqueeze(exemplar, 0)  # add the batch dim

    # model
<<<<<<< HEAD

    # model = odenvp.ODENVP(
    #     (args.batchsize, *data_shape),
    #     n_blocks=args.num_blocks,
    #     intermediate_dims=args.dims,
    #     nonlinearity=args.nonlinearity,
    #     alpha=args.alpha,
    # )
    # def make_ODETexture(init_dim):
    #     odefunc = net.HiddenUnits(
    #         [
    #             net.ODENet(args.dims, init_dim, args.strides, args.nonlinearity)
    #             for _ in range(args.num_units)
    #         ]
    #     )
    #     return net.ODETexture(
    #         odefunc, T=1, solver=args.solver, atol=args.atol, rtol=args.rtol
    #     )

    # model = nn.Sequential(
    #     *[make_ODETexture(data_shape[0]) for _ in range(args.num_blocks)],
    #     net.SigmoidTransform(args.alpha),
    # )

    model = nn.Sequential(
        net.ConvNet(args.dims, data_shape[0], args.strides, args.nonlinearity),
        net.SigmoidTransform(args.alpha)
    )

=======
    if args.LDM:
        odefunc = net.UNet(inout_channels=3 * (args.num_layers + 1), channels=args.dims)
        model = nn.Sequential(
            net.Lambda(net.compile),
            net.ODETexture(
                odefunc, T=1, solver=args.solver, atol=args.atol, rtol=args.rtol
            ),
            net.Lambda(net.decompile),
            net.Lambda(net.decoder),
            net.SigmoidTransform(args.eps),
        )
    else:
        odefunc = net.UNet(inout_channels=3, channels=args.dims)
        model = nn.Sequential(
            net.ODETexture(
                odefunc, T=1, solver=args.solver, atol=args.atol, rtol=args.rtol
            ),
            net.SigmoidTransform(args.eps),
        )

>>>>>>> e55d43da
    model = cvt(model)

    # training preconfig

    ## VGG features
    # features = metrics.VGGFeatures().to(device)
    features = metrics.VGG19().to(device)
    features.load_state_dict(torch.load("vgg19.pth"))

    features_exemplar = features(exemplar)
    gmatrices_exemplar = list(map(metrics.GramMatrix, features_exemplar))
    loss_fn = nn.MSELoss(reduction="mean")

    optimizer = optim.Adam(model.parameters(), lr=args.lr)
    scheduler = optim.lr_scheduler.CosineAnnealingLR(
        optimizer, T_max=args.num_epochs // 5, eta_min=args.lr / 5
    )

    n_test_tex = 3
    test_noise_size = (512, 512)
    if args.LDM:
        test_noise = net.rand_pyramid(
            [n_test_tex, 3, *test_noise_size], args.num_layers, device
        )
    else:
        test_noise = torch.randn(n_test_tex, 3, *test_noise_size, device=device)

    noise_size = (256, 256)
    # training procedure
    with tqdm(total=args.num_epochs, desc="Epoch") as t:
        for ep in range(args.num_epochs):
            model.train()
            optimizer.zero_grad()

            ## generate some textures
            if args.LDM:
                noise = net.rand_pyramid(
                    [args.batchsize, 3, *noise_size], args.num_layers, device
                )
            else:
                noise = torch.randn(args.batchsize, 3, *noise_size, device=device)
            generated_textures = model(noise)

            ## compute gram matrices
            features_samples = features(generated_textures)
            gmatrices_samples = list(map(metrics.GramMatrix, features_samples))

            ## compute the gradients
            if args.loss_type == "GRAM":
                loss = 0.0
                for gmatrix_e, gmatrix_s in zip(gmatrices_exemplar, gmatrices_samples):
                    loss += loss_fn(gmatrix_e.expand_as(gmatrix_s), gmatrix_s)
            elif args.loss_type == "SW":
                loss = metrics.SlicedWassersteinLoss(
                    features_exemplar, features_samples
                )

            loss.backward()

            optimizer.step()
            scheduler.step()

            writer.add_scalar("training_loss", loss.item(), ep)

            ## test in some period
            if ep % args.num_disp_epochs == 0:
                with torch.no_grad():
                    model.eval()
                    tex = model(test_noise).to("cpu")
                    writer.add_image("test_tex", make_grid(tex, nrow=3), ep)

                torch.save(
                    copy.deepcopy(model.state_dict()),
                    opath.join(ws_path, f"model_checkpoint.pth"),
                )

                torch.save(
                    copy.deepcopy(optimizer.state_dict()),
                    opath.join(ws_path, f"optimizer_checkpoint.pth"),
                )

                torch.save(
                    copy.deepcopy(scheduler.state_dict()),
                    opath.join(ws_path, f"scheduler_checkpoint.pth"),
                )

            t.update()<|MERGE_RESOLUTION|>--- conflicted
+++ resolved
@@ -100,37 +100,6 @@
     exemplar = torch.unsqueeze(exemplar, 0)  # add the batch dim
 
     # model
-<<<<<<< HEAD
-
-    # model = odenvp.ODENVP(
-    #     (args.batchsize, *data_shape),
-    #     n_blocks=args.num_blocks,
-    #     intermediate_dims=args.dims,
-    #     nonlinearity=args.nonlinearity,
-    #     alpha=args.alpha,
-    # )
-    # def make_ODETexture(init_dim):
-    #     odefunc = net.HiddenUnits(
-    #         [
-    #             net.ODENet(args.dims, init_dim, args.strides, args.nonlinearity)
-    #             for _ in range(args.num_units)
-    #         ]
-    #     )
-    #     return net.ODETexture(
-    #         odefunc, T=1, solver=args.solver, atol=args.atol, rtol=args.rtol
-    #     )
-
-    # model = nn.Sequential(
-    #     *[make_ODETexture(data_shape[0]) for _ in range(args.num_blocks)],
-    #     net.SigmoidTransform(args.alpha),
-    # )
-
-    model = nn.Sequential(
-        net.ConvNet(args.dims, data_shape[0], args.strides, args.nonlinearity),
-        net.SigmoidTransform(args.alpha)
-    )
-
-=======
     if args.LDM:
         odefunc = net.UNet(inout_channels=3 * (args.num_layers + 1), channels=args.dims)
         model = nn.Sequential(
@@ -151,7 +120,6 @@
             net.SigmoidTransform(args.eps),
         )
 
->>>>>>> e55d43da
     model = cvt(model)
 
     # training preconfig
