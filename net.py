import copy
import numpy as np
import torch
import torch.nn as nn
import torch.nn.functional as F

from torchdiffeq import odeint_adjoint as odeint
from diffusers import UNet2DModel

NONLINEARITIES = {
    "tanh": nn.Tanh(),
    "relu": nn.ReLU(),
    "softplus": nn.Softplus(),
    "elu": nn.ELU(),
}


class ConcatConv2d(nn.Module):
    def __init__(
        self,
        dim_in,
        dim_out,
        ksize=3,
        stride=1,
        padding=0,
        padding_mode="circular",
        dilation=1,
        groups=1,
        bias=True,
        transpose=False,
    ):
        super(ConcatConv2d, self).__init__()
        module = nn.ConvTranspose2d if transpose else nn.Conv2d
        self._layer = module(
            dim_in + 1,
            dim_out,
            kernel_size=ksize,
            stride=stride,
            padding=padding,
            dilation=dilation,
            groups=groups,
            bias=bias,
            padding_mode=padding_mode,
        )

    def forward(self, t, x):
        tt = torch.ones_like(x[:, :1, :, :]) * t
        ttx = torch.cat([tt, x], 1)
        return self._layer(ttx)

<<<<<<< HEAD
class Conv2d(nn.Module):
    def __init__(self, dim_in, dim_out, ksize=3, stride=1, padding=0, dilation=1, groups=1, bias=True, transpose=False):
        super(Conv2d, self).__init__()
        module = nn.ConvTranspose2d if transpose else nn.Conv2d
        self._layer = module(
            dim_in, dim_out, kernel_size=ksize, stride=stride, padding=padding, dilation=dilation, groups=groups,
            bias=bias, padding_mode="circular"
        )

    def forward(self, x):
        return self._layer(x)

class ConvNet(nn.Module):
    def __init__(
        self, hidden_dims, init_dim, strides, nonlinearity="softplus"):
        super(ConvNet, self).__init__()

        assert len(strides) == len(hidden_dims) + 1
        base_layer = Conv2d 

        # build layers and add them
        layers = []
        activation_fns = []
        hidden_shape = init_dim

        for dim_out, stride in zip(hidden_dims + (init_dim,), strides):
            if stride is None:
                layer_kwargs = {}
            elif stride == 1:
                layer_kwargs = {"ksize": 3, "stride": 1, "padding": 1, "transpose": False}
            elif stride == 2:
                layer_kwargs = {"ksize": 4, "stride": 2, "padding": 1, "transpose": False}
            elif stride == -2:
                layer_kwargs = {"ksize": 4, "stride": 2, "padding": 1, "transpose": True}
            else:
                raise ValueError('Unsupported stride: {}'.format(stride))

            layer = base_layer(hidden_shape, dim_out, **layer_kwargs)
            layers.append(layer)
            activation_fns.append(NONLINEARITIES[nonlinearity])

            hidden_shape = dim_out

        self.layers = nn.ModuleList(layers)
        self.activation_fns = nn.ModuleList(activation_fns[:-1])
    
    def forward(self, y):
        dx = y
        for l, layer in enumerate(self.layers):
            dx = layer(dx)
            # if not last layer, use nonlinearity
            if l < len(self.layers) - 1:
                dx = self.activation_fns[l](dx)
        return dx 
=======
>>>>>>> e55d43da

class ODENet(nn.Module):

    """
    Convolutional ODE Net that defines the dynamics of image noise
    """

    def __init__(self, hidden_dims, init_dim, strides, nonlinearity="softplus"):
        super(ODENet, self).__init__()

        assert len(strides) == len(hidden_dims) + 1
        base_layer = ConcatConv2d

        # build layers and add them
        layers = []
        activation_fns = []
        hidden_shape = init_dim

        for dim_out, stride in zip(hidden_dims + (init_dim,), strides):
            if stride is None:
                layer_kwargs = {}
            elif stride == 1:
                layer_kwargs = {
                    "ksize": 3,
                    "stride": 1,
                    "padding": 1,
                    "transpose": False,
                }
            elif stride == 2:
                layer_kwargs = {
                    "ksize": 4,
                    "stride": 2,
                    "padding": 1,
                    "transpose": False,
                }
            elif stride == -2:
                layer_kwargs = {
                    "ksize": 4,
                    "stride": 2,
                    "padding": 1,
                    "transpose": True,
                }
            else:
                raise ValueError("Unsupported stride: {}".format(stride))

            layer = base_layer(hidden_shape, dim_out, **layer_kwargs)
            layers.append(layer)
            activation_fns.append(NONLINEARITIES[nonlinearity])

            hidden_shape = dim_out

        # zero init the last layer to make ode identity
        with torch.no_grad():
            for param in layers[-1].parameters():
                nn.init.zeros_(param)

        self.layers = nn.ModuleList(layers)
        self.activation_fns = nn.ModuleList(activation_fns[:-1])

    def forward(self, t, y):
        dx = y
        for l, layer in enumerate(self.layers):
            dx = layer(t, dx)
            # if not last layer, use nonlinearity
            if l < len(self.layers) - 1:
                dx = self.activation_fns[l](dx)
        return dx


class ODETexture(nn.Module):
    def __init__(self, odefunc, T=1.0, solver="dopri5", atol=1e-5, rtol=1e-5) -> None:
        super(ODETexture, self).__init__()

        self.odefunc = odefunc
        self.T = T
        self.solver = solver
        self.atol = atol
        self.rtol = rtol

    def forward(self, y, T=None):
        if T is None:
            T = self.T
        assert T > 0, "The end time should be large than 0"

        integration_T = torch.tensor([0.0, T]).to(y)

        y_T = odeint(
            self.odefunc,
            y,
            integration_T,
            rtol=self.rtol,
            atol=self.atol,
            method=self.solver,
        )

        return y_T[1]


class SigmoidTransform(nn.Module):
    """Reverse of LogitTransform."""

    def __init__(self, alpha):
        nn.Module.__init__(self)
        self.alpha = alpha

    def forward(self, x):
        return _sigmoid(x, self.alpha)


def _sigmoid(x, alpha):
    y = (torch.sigmoid(x) - alpha) / (1 - alpha)
    return y


class HiddenUnits(nn.Module):
    def __init__(self, units):
        super().__init__()

        assert isinstance(units, list)

        self.units = nn.ModuleList(units)

    def forward(self, t, x):
        dx = 0.0
        for unit in self.units:
            dx += unit(t, x)

        return dx


class UNet(nn.Module):
    def __init__(self, inout_channels, channels, *args, **kwargs) -> None:
        super().__init__(*args, **kwargs)

        down_block_types = tuple("DownBlock2D" for _ in range(len(channels)))
        up_block_types = tuple("UpBlock2D" for _ in range(len(channels)))

        self.network = UNet2DModel(
            out_channels=inout_channels,
            in_channels=inout_channels,
            # arch
            block_out_channels=channels,
            up_block_types=up_block_types,
            down_block_types=down_block_types,
            layers_per_block=2,
            add_attention=False,
            # time embedding
            time_embedding_type="positional",
            freq_shift=0,
            flip_sin_to_cos=False,
        )

        for module in self.network.modules():
            if isinstance(module, nn.Conv2d) or isinstance(module, nn.ConvTranspose2d):
                module.padding_mode = "circular"

    def forward(self, t, x):
        return self.network(x, t)["sample"]


def get_kernel(size=5, channels=3):
    # TODO: real kernel size
    assert size % 2 == 1, "kernel size must be odd!"

    k1d = torch.tensor([1, 4, 6, 4, 1])
    k2d = torch.outer(k1d, k1d)
    k2d = k2d / k2d.sum()

    k2d = k2d[None, None, :, :].repeat(channels, 1, 1, 1)

    assert k2d.size() == (channels, 1, size, size)
    return k2d


class Lambda(nn.Module):
    def __init__(self, func):
        super().__init__()
        self.func = func

    def forward(self, *args, **kwargs):
        return self.func(*args, **kwargs)


downsample = nn.AvgPool2d(2, 2)
upsample = nn.Upsample(scale_factor=2)


def rand_pyramid(size: list[int], num_layers, device):
    b, c, h, w = size

    pyramid = ()
    for i in range(num_layers):
        pyramid += (
            torch.randn(
                b,
                c,
                h // (2**i),
                w // (2**i),
                device=device,
            ),
        )
    pyramid += (
        torch.randn(
            b,
            c,
            h // (2**num_layers),
            w // (2**num_layers),
            device=device,
        ),
    )

    return pyramid


def encoder(
    x: torch.Tensor,
    num_levels: int = 3,
) -> tuple[torch.Tensor]:
    # the size of x is b, c, h, w
    assert len(x.size()) == 4, "the input tensor should be in (B, C, H, W) format"

    ksize = 5
    kernel = get_kernel(ksize, x.size(1)).to(x)
    padding = ksize // 2

    pyramid = ()
    current_level = x
    for i in range(num_levels):
        # gaussian filter x
        x_blur = F.conv2d(
            F.pad(current_level, (padding,) * 4, mode="circular"),
            kernel,
            stride=1,
            padding=0,
            groups=x.size(1),
        )

        # downsample x
        x_down = downsample(x_blur)

        # upsample x
        x_up = upsample(x_down)

        # compute the difference
        laplacian = current_level - x_up

        # append difference
        current_level = x_down

        pyramid += (laplacian,)

    # append the remainder
    pyramid += (current_level,)

    return pyramid


def decoder(pyramid: tuple[torch.Tensor]) -> torch.Tensor:
    current_level = pyramid[-1]

    for level in reversed(pyramid[:-1]):
        current_level = upsample(current_level)
        current_level += level

    return current_level


def compile(pyramid: tuple[torch.Tensor]) -> torch.Tensor:
    levels = []
    for i, laplacian in enumerate(pyramid):
        levels.append(nn.Upsample(scale_factor=2**i)(laplacian))

    return torch.concat(levels, dim=1)


def decompile(x: torch.Tensor, channels=3) -> tuple[torch.Tensor]:
    assert x.size(1) % channels == 0

    levels = ()
    for i, level in enumerate(torch.chunk(x, x.size(1) // channels, dim=1)):
        levels += (nn.AvgPool2d(2**i, 2**i)(level),)

    return levels<|MERGE_RESOLUTION|>--- conflicted
+++ resolved
@@ -48,63 +48,6 @@
         ttx = torch.cat([tt, x], 1)
         return self._layer(ttx)
 
-<<<<<<< HEAD
-class Conv2d(nn.Module):
-    def __init__(self, dim_in, dim_out, ksize=3, stride=1, padding=0, dilation=1, groups=1, bias=True, transpose=False):
-        super(Conv2d, self).__init__()
-        module = nn.ConvTranspose2d if transpose else nn.Conv2d
-        self._layer = module(
-            dim_in, dim_out, kernel_size=ksize, stride=stride, padding=padding, dilation=dilation, groups=groups,
-            bias=bias, padding_mode="circular"
-        )
-
-    def forward(self, x):
-        return self._layer(x)
-
-class ConvNet(nn.Module):
-    def __init__(
-        self, hidden_dims, init_dim, strides, nonlinearity="softplus"):
-        super(ConvNet, self).__init__()
-
-        assert len(strides) == len(hidden_dims) + 1
-        base_layer = Conv2d 
-
-        # build layers and add them
-        layers = []
-        activation_fns = []
-        hidden_shape = init_dim
-
-        for dim_out, stride in zip(hidden_dims + (init_dim,), strides):
-            if stride is None:
-                layer_kwargs = {}
-            elif stride == 1:
-                layer_kwargs = {"ksize": 3, "stride": 1, "padding": 1, "transpose": False}
-            elif stride == 2:
-                layer_kwargs = {"ksize": 4, "stride": 2, "padding": 1, "transpose": False}
-            elif stride == -2:
-                layer_kwargs = {"ksize": 4, "stride": 2, "padding": 1, "transpose": True}
-            else:
-                raise ValueError('Unsupported stride: {}'.format(stride))
-
-            layer = base_layer(hidden_shape, dim_out, **layer_kwargs)
-            layers.append(layer)
-            activation_fns.append(NONLINEARITIES[nonlinearity])
-
-            hidden_shape = dim_out
-
-        self.layers = nn.ModuleList(layers)
-        self.activation_fns = nn.ModuleList(activation_fns[:-1])
-    
-    def forward(self, y):
-        dx = y
-        for l, layer in enumerate(self.layers):
-            dx = layer(dx)
-            # if not last layer, use nonlinearity
-            if l < len(self.layers) - 1:
-                dx = self.activation_fns[l](dx)
-        return dx 
-=======
->>>>>>> e55d43da
 
 class ODENet(nn.Module):
 
