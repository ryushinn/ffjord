import copy
import numpy as np
import torch
import torch.nn as nn
import torch.nn.functional as F

__all__ = ["CNF"]


def weights_init(m):
    classname = m.__class__.__name__
    if classname.find('Linear') != -1:
        nn.init.constant_(m.weight, 0)
        nn.init.normal_(m.bias, 0, 0.01)


class HyperLinear(nn.Module):
    def __init__(self, input_shape, dim_out, hypernet_dim=8, n_hidden=1, activation=nn.Tanh, **unused_kwargs):
        super(HyperLinear, self).__init__()
        self.dim_in = input_shape[0]
        self.dim_out = dim_out
        self.params_dim = self.dim_in * self.dim_out + self.dim_out

        layers = []
        dims = [1] + [hypernet_dim] * n_hidden + [self.params_dim]
        for i in range(1, len(dims)):
            layers.append(nn.Linear(dims[i - 1], dims[i]))
            if i < len(dims) - 1:
                layers.append(activation())
        self._hypernet = nn.Sequential(*layers)
        self._hypernet.apply(weights_init)

    def forward(self, t, x):
        params = self._hypernet(t.view(1, 1)).view(-1)
        b = params[:self.dim_out].view(self.dim_out)
        w = params[self.dim_out:].view(self.dim_out, self.dim_in)
        return F.linear(x, w, b)


class IgnoreLinear(nn.Module):
    def __init__(self, input_shape, dim_out, **unused_kwargs):
        super(IgnoreLinear, self).__init__()
        self._layer = nn.Linear(input_shape[0], dim_out)

    def forward(self, t, x):
        return self._layer(x)


class ConcatLinear(nn.Module):
    def __init__(self, input_shape, dim_out, **unused_kwargs):
        super(ConcatLinear, self).__init__()
        self._layer = nn.Linear(input_shape[0] + 1, dim_out)

    def forward(self, t, x):
        tt = torch.ones_like(x[:, :1]) * t
        ttx = torch.cat([tt, x], 1)
        return self._layer(ttx)


class BlendLinear(nn.Module):
<<<<<<< HEAD
    def __init__(self, input_shape, dim_out, **unused_kwargs):
        super(BlendLinear, self).__init__()
        dim_in = input_shape[0]
        self._layer0 = nn.Linear(dim_in, dim_out)
        self._layer1 = nn.Linear(dim_in, dim_out)
=======
    def __init__(self, input_shape, dim_out, **kwargs):
        super(BlendLinear, self).__init__()
        self._layer0 = nn.Linear(input_shape[0], dim_out)
        self._layer1 = nn.Linear(input_shape[0], dim_out)
>>>>>>> c0a0b46f

    def forward(self, t, x):
        y0 = self._layer0(x)
        y1 = self._layer1(x)
        return y0 + (y1 - y0) * t


class HyperConv2d(nn.Module):
    def __init__(
        self, input_shape, dim_out, ksize=3, stride=1, padding=0, dilation=1, groups=1, bias=True, transpose=False,
        **unused_kwargs
    ):
        super(HyperConv2d, self).__init__()
        assert len(input_shape) == 3, "input_shape expected to be of (C, H, W)."
        dim_in = input_shape[0]
        assert dim_in % groups == 0 and dim_out % groups == 0, "dim_in and dim_out must both be divisible by groups."
        self.dim_in = dim_in
        self.dim_out = dim_out
        self.ksize = ksize
        self.stride = stride
        self.padding = padding
        self.dilation = dilation
        self.groups = groups
        self.bias = bias
        self.transpose = transpose

        self.params_dim = int(dim_in * dim_out * ksize * ksize / groups)
        if self.bias:
            self.params_dim += dim_out
        self._hypernet = nn.Linear(1, self.params_dim)
        self.conv_fn = F.conv_transpose2d if transpose else F.conv2d
        self.input_shape = input_shape

        self._hypernet.apply(weights_init)

    def forward(self, t, x):
        params = self._hypernet(t.view(1, 1)).view(-1)
        weight_size = int(self.dim_in * self.dim_out * self.ksize * self.ksize / self.groups)
        if self.transpose:
            weight = params[:weight_size].view(self.dim_in, self.dim_out // self.groups, self.ksize, self.ksize)
        else:
            weight = params[:weight_size].view(self.dim_out, self.dim_in // self.groups, self.ksize, self.ksize)
        bias = params[:self.dim_out].view(self.dim_out) if self.bias else None
        batchsize = x.shape[0]
        x = x.view(batchsize, *self.input_shape)
        x = self.conv_fn(
            x, weight=weight, bias=bias, stride=self.stride, padding=self.padding, groups=self.groups,
            dilation=self.dilation
        )
        return x.view(batchsize, -1)


class IgnoreConv2d(nn.Module):
    def __init__(
        self, input_shape, dim_out, ksize=3, stride=1, padding=0, dilation=1, groups=1, bias=True, transpose=False,
        **unused_kwargs
    ):
        super(IgnoreConv2d, self).__init__()
        assert len(input_shape) == 3, "input_shape expected to be of (C, H, W)."
        dim_in = input_shape[0]
        module = nn.ConvTranspose2d if transpose else nn.Conv2d
        self._layer = module(
            dim_in, dim_out, kernel_size=ksize, stride=stride, padding=padding, dilation=dilation, groups=groups,
            bias=bias
        )
        self.input_shape = input_shape

    def forward(self, t, x):
        batchsize = x.shape[0]
        return self._layer(x.view(batchsize, *self.input_shape)).view(batchsize, -1)


class ConcatConv2d(nn.Module):
    def __init__(
        self, input_shape, dim_out, ksize=3, stride=1, padding=0, dilation=1, groups=1, bias=True, transpose=False,
        **unused_kwargs
    ):
        super(ConcatConv2d, self).__init__()
        assert len(input_shape) == 3, "input_shape expected to be of (C, H, W)."
        dim_in = input_shape[0]
        module = nn.ConvTranspose2d if transpose else nn.Conv2d
        self._layer = module(
            dim_in + 1, dim_out, kernel_size=ksize, stride=stride, padding=padding, dilation=dilation, groups=groups,
            bias=bias
        )
        self.input_shape = input_shape

    def forward(self, t, x):
        batchsize = x.shape[0]
        x = x.view(batchsize, *self.input_shape)
        tt = torch.ones_like(x[:, :1, :, :]) * t
        ttx = torch.cat([tt, x], 1)
        return self._layer(ttx).view(batchsize, -1)


class BlendConv2d(nn.Module):
    def __init__(
        self, input_shape, dim_out, ksize=3, stride=1, padding=0, dilation=1, groups=1, bias=True, transpose=False,
        **unused_kwargs
    ):
        super(BlendConv2d, self).__init__()
        assert len(input_shape) == 3, "input_shape expected to be of (C, H, W)."
        dim_in = input_shape[0]
        module = nn.ConvTranspose2d if transpose else nn.Conv2d
        self._layer0 = module(
            dim_in, dim_out, kernel_size=ksize, stride=stride, padding=padding, dilation=dilation, groups=groups,
            bias=bias
        )
        self._layer1 = module(
            dim_in, dim_out, kernel_size=ksize, stride=stride, padding=padding, dilation=dilation, groups=groups,
            bias=bias
        )
        self.input_shape = input_shape

    def forward(self, t, x):
        batchsize = x.shape[0]
        y0 = self._layer0(x.view(batchsize, *self.input_shape)).view(batchsize, -1)
        y1 = self._layer1(x.view(batchsize, *self.input_shape)).view(batchsize, -1)
        return y0 + (y1 - y0) * t


def divergence_bf(dx, y, **unused_kwargs):
    sum_diag = 0.
    for i in range(y.shape[1]):
        sum_diag += torch.autograd.grad(dx[:, i].sum(), y, create_graph=True)[0].contiguous()[:, i].contiguous()
    return sum_diag.contiguous()


def divergence_approx(z, x, e=None):
    if e is None:
        e = torch.randn(z.shape)
    e_dzdx = torch.autograd.grad(z, x, e, create_graph=True)[0]
    e_dzdx_e = e_dzdx * e
    approx_tr_dzdx = e_dzdx_e.sum(dim=1)
    return approx_tr_dzdx


class ODEfunc(nn.Module):
    def __init__(
        self, hidden_dims, input_shape, strides, conv, layer_type="concat", nonlinearity="softplus",
        divergence_fn="approximate"
    ):
        super(ODEfunc, self).__init__()
        assert layer_type in ("ignore", "hyper", "concat", "blend")
        assert divergence_fn in ("brute_force", "approximate")
        assert nonlinearity in ("tanh", "relu", "softplus", "elu")

        self.nonlinearity = {"tanh": F.tanh, "relu": F.relu, "softplus": F.softplus, "elu": F.elu}[nonlinearity]

        if conv:
            assert len(strides) == len(hidden_dims) + 1
            base_layer = {"ignore": IgnoreConv2d, "hyper": HyperConv2d,
                          "concat": ConcatConv2d, "blend": BlendConv2d}[layer_type]
        else:
            strides = [None] * (len(hidden_dims) + 1)
            base_layer = {"ignore": IgnoreLinear, "hyper": HyperLinear, "concat": ConcatLinear,
                          "blend": BlendLinear}[layer_type]

        # build layers and add them
        layers = []
        hidden_shape = input_shape

        for dim_out, stride in zip(hidden_dims + (input_shape[0],), strides):

            if stride is None:
                layer_kwargs = {}
            elif stride == 1:
                layer_kwargs = {"ksize": 3, "stride": 1, "padding": 1, "transpose": False}
            elif stride == 2:
                layer_kwargs = {"ksize": 4, "stride": 2, "padding": 1, "transpose": False}
            elif stride == -2:
                layer_kwargs = {"ksize": 4, "stride": 2, "padding": 1, "transpose": True}
            else:
                raise ValueError('Unsupported stride: {}'.format(stride))

            layers.append(base_layer(hidden_shape, dim_out, **layer_kwargs))

            hidden_shape = list(copy.copy(hidden_shape))
            hidden_shape[0] = dim_out
            if stride == 2:
                hidden_shape[1], hidden_shape[2] = hidden_shape[1] // 2, hidden_shape[2] // 2
            elif stride == -2:
                hidden_shape[1], hidden_shape[2] = hidden_shape[1] * 2, hidden_shape[2] * 2

        self.layers = nn.ModuleList(layers)

        if divergence_fn == "brute_force":
            self.divergence_fn = divergence_bf
        elif divergence_fn == "approximate":
            self.divergence_fn = divergence_approx

        self._e = None
        self._num_evals = 0

    def forward(self, t, y):
        # increment num evals
        self._num_evals += 1

        # to tensor
        t = torch.tensor(t).type_as(y)
        y = y[:, :-1]  # remove logp
        batchsize = y.shape[0]

        with torch.set_grad_enabled(True):
            y.requires_grad_(True)
            t.requires_grad_(True)
            dx = y
            for l, layer in enumerate(self.layers):
                dx = layer(t, dx)
                # if not last layer, use nonlinearity
                if l < len(self.layers) - 1:
                    dx = self.nonlinearity(dx)

            divergence = self.divergence_fn(dx, y, e=self._e).view(batchsize, 1)
        return torch.cat([dx, -divergence], 1)


class CNF(nn.Module):
    def __init__(
        self, hidden_dims, T, odeint, input_shape, strides=None, conv=False, layer_type="concat",
        divergence_fn="approximate", nonlinearity="tanh"
    ):
        super(CNF, self).__init__()
        self.odefunc = ODEfunc(
            hidden_dims=hidden_dims, input_shape=input_shape, strides=strides, conv=conv, layer_type=layer_type,
            divergence_fn=divergence_fn, nonlinearity=nonlinearity
        )
        self.input_shape = input_shape
        self.time_range = torch.tensor([0., float(T)])
        self.odeint = odeint
        self._num_evals = 0

    def forward(self, z, logpz=None, integration_times=None, reverse=False, full_output=False):
        if logpz is None:
            _logpz = torch.zeros(z.shape[0], 1).to(z)
        else:
            _logpz = logpz

        assert z.shape[1] == np.prod(self.input_shape), "Input data shape {} different from input_shape {}.".format(
            z.shape[1], self.input_shape
        )
        inputs = torch.cat([z.view(z.shape[0], -1), _logpz.view(-1, 1)], 1)

        if integration_times is None:
            integration_times = self.time_range
        if reverse:
            integration_times = _flip(integration_times, 0)

        # fix noise throughout integration and reset counter to 0
        self.odefunc._e = torch.randn(z.shape).to(z.device)
        self.odefunc._num_evals = 0
        outputs = self.odeint(self.odefunc, inputs, integration_times.to(inputs), atol=1e-6, rtol=1e-5)
        z_t, logpz_t = outputs[:, :, :-1], outputs[:, :, -1:]

        if len(integration_times) == 2:
            z_t, logpz_t = z_t[1], logpz_t[1]

        if logpz is not None:
            return z_t, logpz_t
        else:
            return z_t

    def num_evals(self):
        return self.odefunc._num_evals


def _flip(x, dim):
    indices = [slice(None)] * x.dim()
    indices[dim] = torch.arange(x.size(dim) - 1, -1, -1, dtype=torch.long, device=x.device)
    return x[tuple(indices)]<|MERGE_RESOLUTION|>--- conflicted
+++ resolved
@@ -58,18 +58,10 @@
 
 
 class BlendLinear(nn.Module):
-<<<<<<< HEAD
     def __init__(self, input_shape, dim_out, **unused_kwargs):
-        super(BlendLinear, self).__init__()
-        dim_in = input_shape[0]
-        self._layer0 = nn.Linear(dim_in, dim_out)
-        self._layer1 = nn.Linear(dim_in, dim_out)
-=======
-    def __init__(self, input_shape, dim_out, **kwargs):
         super(BlendLinear, self).__init__()
         self._layer0 = nn.Linear(input_shape[0], dim_out)
         self._layer1 = nn.Linear(input_shape[0], dim_out)
->>>>>>> c0a0b46f
 
     def forward(self, t, x):
         y0 = self._layer0(x)
